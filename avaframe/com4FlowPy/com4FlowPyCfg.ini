--- conflicted
+++ resolved
@@ -139,19 +139,9 @@
 # skip Forest Effect (added forest friction) for first x meters (calculated in 3D - XYZ)
 # should allow an initial acceleration phase of processes starting in or directly above
 # dense forests (these would in many cases stop otherwise)
-<<<<<<< HEAD
-<<<<<<< HEAD
 # if e.g. skipForestDist = 40, no added forestFriction will be assumed until 40 m 3D-distance
 # along the path from the startCell.
 skipForestDist = 0 
-=======
-skipForestDist = 40 
->>>>>>> fixed minor log BUG in runCom4.. + replaces nSkipForestCells with skipForestDist [m]
-=======
-# if e.g. skipForestDist = 40, no added forestFriction will be assumed until 40 m 3D-distance
-# along the path from the startCell.
-skipForestDist = 0 
->>>>>>> f44ac511
 
 #++++++++++++ Method to calculate flux distribution
 # We fixed a bug in flowClass.py, which affects the distribution of the remaining flux, 
