--- conflicted
+++ resolved
@@ -23,17 +23,9 @@
 seed = 12345
 
 #+++++++++SNOW properties
-# release thickness
-<<<<<<< HEAD
-relTh = 4.
-#+++++Release thickness++++
 # True if release thickness should be read from shapefile file; if False - relTh read from ini file
-relThFromShp = False
-
-=======
 relThFromFile = True 
 relThFromShp = False
->>>>>>> faaa1d84
 
 #++++++++++++Time stepping parameters
 # fixed time step [s]
@@ -149,6 +141,7 @@
 L_x = 80.
 L_y = 80.
 
+# release thickness
 relTh = 4.
 
 # bed friction angle
