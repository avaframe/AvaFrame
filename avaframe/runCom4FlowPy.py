--- conflicted
+++ resolved
@@ -138,11 +138,7 @@
         except FileExistsError:
             log.info("temp folder for simualtion {} already exists - aborting".format(uid))
             sys.exit(1)
-<<<<<<< HEAD
-        
-=======
-
->>>>>>> f44ac511
+
         # writing config to .json file
         successToJSON = writeCfgJSON(cfg, uid, workDir)
 
